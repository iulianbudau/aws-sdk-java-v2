--- conflicted
+++ resolved
@@ -43,12 +43,7 @@
 
     public JsonMarshallerSpec(IntermediateModel model, ShapeModel shapeModel) {
         this.metadata = model.getMetadata();
-<<<<<<< HEAD
-        this.shapeModel = shapeMode;
-=======
-        this.poetExtensions = new PoetExtensions(model);
         this.shapeModel = shapeModel;
->>>>>>> 39d1eeba
     }
 
     @Override
